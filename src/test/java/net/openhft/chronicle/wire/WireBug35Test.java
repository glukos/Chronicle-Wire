package net.openhft.chronicle.wire;

import net.openhft.chronicle.bytes.Bytes;
import org.jetbrains.annotations.NotNull;
import org.junit.Test;
import org.yaml.snakeyaml.Yaml;

import java.nio.ByteBuffer;

import static org.junit.Assert.assertEquals;

/**
 * @author ryanlea
 */
public class WireBug35Test extends WireTestCommon {

    @Test
    public void objectsInSequence() {
        final Bytes<ByteBuffer> bytes = Bytes.elasticByteBuffer();
        try {
            final Wire wire = WireType.TEXT.apply(bytes);
            wire.write(() -> "seq").sequence(seq -> {
                seq.marshallable(obj -> obj.write(() -> "key").text("value"));
                seq.marshallable(obj -> obj.write(() -> "key").text("value"));
            });

            @NotNull final String text = wire.asText().toString();
            Object load = new Yaml().load(text);

            assertEquals("{seq=[{key=value}, {key=value}]}", load.toString());
        } finally {
            bytes.release();
        }

<<<<<<< HEAD
=======
        assertEquals("{seq=[{key=value}, {key=value}]}", load.toString());

        bytes.releaseLast();
>>>>>>> 4d69ee9e
    }

    @Test
    public void objectsInSequenceBinaryWire() {
        final Bytes<ByteBuffer> bytes = Bytes.elasticByteBuffer();
<<<<<<< HEAD
        try {
            final Wire wire = WireType.BINARY.apply(bytes);
            wire.write(() -> "seq").sequence(seq -> {
                seq.marshallable(obj -> obj.write(() -> "key").text("value"));
                seq.marshallable(obj -> obj.write(() -> "key").text("value"));
            });

            @NotNull final String text = wire.asText().toString();
            Object load = new Yaml().load(text);

            assertEquals("{seq=[{key=value}, {key=value}]}", load.toString());
        } finally {
            bytes.release();
        }
    }

    @After
    public void checkRegisteredBytes() {
        BytesUtil.checkRegisteredBytes();
=======

        final Wire wire = WireType.BINARY.apply(bytes);
        wire.write(() -> "seq").sequence(seq -> {
            seq.marshallable(obj -> obj.write(() -> "key").text("value"));
            seq.marshallable(obj -> obj.write(() -> "key").text("value"));
        });

        @NotNull final String text = wire.asText().toString();
        Object load = new Yaml().load(text);

        assertEquals("{seq=[{key=value}, {key=value}]}", load.toString());

        bytes.releaseLast();
>>>>>>> 4d69ee9e
    }
}<|MERGE_RESOLUTION|>--- conflicted
+++ resolved
@@ -32,39 +32,16 @@
             bytes.release();
         }
 
-<<<<<<< HEAD
-=======
+
         assertEquals("{seq=[{key=value}, {key=value}]}", load.toString());
 
         bytes.releaseLast();
->>>>>>> 4d69ee9e
+
     }
 
     @Test
     public void objectsInSequenceBinaryWire() {
         final Bytes<ByteBuffer> bytes = Bytes.elasticByteBuffer();
-<<<<<<< HEAD
-        try {
-            final Wire wire = WireType.BINARY.apply(bytes);
-            wire.write(() -> "seq").sequence(seq -> {
-                seq.marshallable(obj -> obj.write(() -> "key").text("value"));
-                seq.marshallable(obj -> obj.write(() -> "key").text("value"));
-            });
-
-            @NotNull final String text = wire.asText().toString();
-            Object load = new Yaml().load(text);
-
-            assertEquals("{seq=[{key=value}, {key=value}]}", load.toString());
-        } finally {
-            bytes.release();
-        }
-    }
-
-    @After
-    public void checkRegisteredBytes() {
-        BytesUtil.checkRegisteredBytes();
-=======
-
         final Wire wire = WireType.BINARY.apply(bytes);
         wire.write(() -> "seq").sequence(seq -> {
             seq.marshallable(obj -> obj.write(() -> "key").text("value"));
@@ -77,6 +54,5 @@
         assertEquals("{seq=[{key=value}, {key=value}]}", load.toString());
 
         bytes.releaseLast();
->>>>>>> 4d69ee9e
     }
 }