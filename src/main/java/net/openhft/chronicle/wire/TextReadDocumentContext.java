/*
 * Copyright 2016 higherfrequencytrading.com
 *
 * Licensed under the Apache License, Version 2.0 (the "License");
 * you may not use this file except in compliance with the License.
 * You may obtain a copy of the License at
 *
 *     http://www.apache.org/licenses/LICENSE-2.0
 *
 * Unless required by applicable law or agreed to in writing, software
 * distributed under the License is distributed on an "AS IS" BASIS,
 * WITHOUT WARRANTIES OR CONDITIONS OF ANY KIND, either express or implied.
 * See the License for the specific language governing permissions and
 * limitations under the License.
 */

package net.openhft.chronicle.wire;

import net.openhft.chronicle.bytes.Bytes;
import net.openhft.chronicle.bytes.BytesStore;
import org.jetbrains.annotations.Nullable;

/*
 * Created by Peter Lawrey on 24/12/15.
 */
public class TextReadDocumentContext implements ReadDocumentContext {
    @SuppressWarnings("rawtypes")
    public static final BytesStore MSG_SEP = BytesStore.from("---");
    @Nullable
    protected AbstractWire wire;
    protected boolean present, notComplete;

    private boolean metaData;
    private long readPosition, readLimit;

    public TextReadDocumentContext(@Nullable AbstractWire wire) {
        this.wire = wire;
    }

    @Override
    public boolean isMetaData() {
        return metaData;
    }

    @Override
    public void metaData(boolean metaData) {
        // NOTE: this will not change the entry in the queue just read.
        this.metaData = metaData;
    }

    @Override
    public boolean isPresent() {
        return present;
    }

    @Override
    public void closeReadPosition(long readPosition) {
        this.readPosition = readPosition;
    }

    @Override
    public void closeReadLimit(long readLimit) {
        this.readLimit = readLimit;
    }

    @Nullable
    @Override
    public Wire wire() {
        return wire;
    }

    @Override
    public void close() {
        long readLimit = this.readLimit;
        long readPosition = this.readPosition;

        AbstractWire wire0 = this.wire;
        wire0.bytes.readLimit(readLimit);
        wire0.bytes.readPosition(readPosition);
        wire.getValueIn().resetState();
        present = false;
    }

    public static void consumeToEndOfMessage(Bytes<?> bytes) {
        while (bytes.readRemaining() > 0) {
            while (bytes.readRemaining() > 0 && bytes.readUnsignedByte() >= ' ') {
                // read skips forward.
            }
            if (isEndOfMessage(bytes)) {
                break;
            }
        }
    }

    public static boolean isEndOfMessage(Bytes<?> bytes) {
        return bytes.startsWith(MSG_SEP)
                && bytes.peekUnsignedByte(bytes.readPosition() + 3) <= ' ';
    }

    @Override
    public void start() {
<<<<<<< HEAD
        // TODO Do we need this when reading.
        wire.getValueOut().resetBetweenDocuments();

=======
        wire.getValueIn().resetState();
>>>>>>> b675e956
        Bytes<?> bytes = wire.bytes();

        present = false;
        wire.consumePadding();
<<<<<<< HEAD
        if (wire instanceof TextWire && isMsgSeparator(bytes)) {
=======
        if (isEndOfMessage(bytes)) {
>>>>>>> b675e956
            bytes.readSkip(3);
            wire.getValueIn().resetState();
            wire.consumePadding();
        }
        if (bytes.readRemaining() < 1) {
            readLimit = readPosition = bytes.readLimit();
            notComplete = false;
            return;
        }

        long position = bytes.readPosition();
<<<<<<< HEAD
        if (wire instanceof TextWire) {
            comsumeToEndOfMessage(bytes);
        }
=======
        consumeToEndOfMessage(bytes);

>>>>>>> b675e956
        metaData = false;
        readLimit = bytes.readLimit();
        readPosition = bytes.readPosition();

        bytes.readLimit(bytes.readPosition());
        bytes.readPosition(position);
        present = true;
    }

    private void comsumeToEndOfMessage(Bytes<?> bytes) {
        while (bytes.readRemaining() > 0) {
            while (bytes.readRemaining() > 0 && bytes.readUnsignedByte() >= ' ') {
                // read skips forward.
            }
            if (isMsgSeparator(bytes)) {
                break;
            }
        }
    }

    private boolean isMsgSeparator(Bytes<?> bytes) {
        return bytes.startsWith(MSG_SEP) && bytes.peekUnsignedByte(bytes.readPosition() + 3) <= ' ';
    }

    @Override
    public long index() {
        return 0;
    }

    @Override
    public int sourceId() {
        return -1;
    }

    @Override
    public boolean isNotComplete() {
        return notComplete;
    }

    @Override
    public String toString() {
        return wire.toString();
    }
}<|MERGE_RESOLUTION|>--- conflicted
+++ resolved
@@ -99,22 +99,12 @@
 
     @Override
     public void start() {
-<<<<<<< HEAD
-        // TODO Do we need this when reading.
-        wire.getValueOut().resetBetweenDocuments();
-
-=======
         wire.getValueIn().resetState();
->>>>>>> b675e956
         Bytes<?> bytes = wire.bytes();
 
         present = false;
         wire.consumePadding();
-<<<<<<< HEAD
-        if (wire instanceof TextWire && isMsgSeparator(bytes)) {
-=======
         if (isEndOfMessage(bytes)) {
->>>>>>> b675e956
             bytes.readSkip(3);
             wire.getValueIn().resetState();
             wire.consumePadding();
@@ -126,14 +116,8 @@
         }
 
         long position = bytes.readPosition();
-<<<<<<< HEAD
-        if (wire instanceof TextWire) {
-            comsumeToEndOfMessage(bytes);
-        }
-=======
         consumeToEndOfMessage(bytes);
 
->>>>>>> b675e956
         metaData = false;
         readLimit = bytes.readLimit();
         readPosition = bytes.readPosition();
@@ -141,21 +125,6 @@
         bytes.readLimit(bytes.readPosition());
         bytes.readPosition(position);
         present = true;
-    }
-
-    private void comsumeToEndOfMessage(Bytes<?> bytes) {
-        while (bytes.readRemaining() > 0) {
-            while (bytes.readRemaining() > 0 && bytes.readUnsignedByte() >= ' ') {
-                // read skips forward.
-            }
-            if (isMsgSeparator(bytes)) {
-                break;
-            }
-        }
-    }
-
-    private boolean isMsgSeparator(Bytes<?> bytes) {
-        return bytes.startsWith(MSG_SEP) && bytes.peekUnsignedByte(bytes.readPosition() + 3) <= ' ';
     }
 
     @Override
