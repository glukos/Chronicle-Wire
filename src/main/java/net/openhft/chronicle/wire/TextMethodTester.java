--- conflicted
+++ resolved
@@ -127,14 +127,9 @@
             }
             expected = expected2.toString().trim();
         }
-<<<<<<< HEAD
         MethodReader reader = wire.methodReader(components);
-
-=======
-        MethodReader reader = wire.methodReader(component);
         if (exceptionHandlerSetup != null)
             exceptionHandlerSetup.accept(reader, writer);
->>>>>>> 20bfaf56
         long pos = wire2.bytes().writePosition();
         while (reader.readOne()) {
             if (retainLast == null || pos != wire2.bytes().writePosition())
