--- conflicted
+++ resolved
@@ -19,11 +19,6 @@
 import java.util.function.IntConsumer;
 import java.util.function.LongConsumer;
 
-<<<<<<< HEAD
-=======
-
-
->>>>>>> 09be562a
 /**
  * Created by peter.lawrey on 19/01/15.
  */
@@ -517,32 +512,18 @@
 
         @Override
         public WireIn int64(LongValue value, Consumer<LongValue> setter) {
-<<<<<<< HEAD
             if (!(value instanceof Byteable) || ((Byteable) value).maxSize() != 8) {
                 setter.accept(value = new LongDirectReference());
-=======
-
-            // todo commenting out until we have a newDirectReference ( as current code will not
-            // todo  even compile
-            throw new UnsupportedOperationException();
-            /*if (!(value instanceof Byteable) || ((Byteable) value).maxSize() != 8) {
-                setter.accept(value = newDirectReference(LongValue.class));
->>>>>>> 09be562a
             }
             Byteable b = (Byteable) value;
             long length = b.maxSize();
             b.bytes(bytes, bytes.position(), length);
             bytes.skip(length);
-            return RawWire.this;*/
+            return RawWire.this;
         }
 
         @Override
         public WireIn int32(IntValue value, Consumer<IntValue> setter) {
-
-            // todo commenting out until we have a newDirectReference ( as current code will not
-            // todo  even compile
-            throw new UnsupportedOperationException();
-            /*
             if (!(value instanceof Byteable) || ((Byteable) value).maxSize() != 8) {
                 setter.accept(value = new IntDirectReference());
             }
@@ -551,7 +532,6 @@
             b.bytes(bytes, bytes.position(), length);
             bytes.skip(length);
             return RawWire.this;
-            */
         }
 
         @Override
