package net.openhft.chronicle.wire;

import net.openhft.chronicle.bytes.Byteable;
import net.openhft.chronicle.bytes.Bytes;
import net.openhft.chronicle.bytes.BytesStore;
import net.openhft.chronicle.core.values.IntValue;

import java.util.function.Supplier;

public class IntTextReference implements IntValue, Byteable {
    public static final byte[] template = "!!atomic { locked: false, value: 0000000000 }".getBytes();
    public static final int FALSE = ('f' << 24) | ('a' << 16) | ('l' << 8) | 's';
    public static final int TRUE = (' ' << 24) | ('t' << 16) | ('r' << 8) | 'u';
    static final int LOCKED = 19;
    static final int VALUE = 33;
    private static final int DIGITS = 10;
    private BytesStore bytes;
    private long offset;

    <T> T withLock(Supplier<T> call) {
        long valueOffset = offset + LOCKED;
        int value = bytes.readVolatileInt(valueOffset);
        if (value != FALSE && value != TRUE)
            throw new IllegalStateException();
        while (true) {
            if (bytes.compareAndSwapInt(valueOffset, FALSE, TRUE)) {
                T t = call.get();
                bytes.writeOrderedInt(valueOffset, FALSE);
                return t;
            }
        }
    }

    @Override
    public int getValue() {
        return withLock(() -> (int) bytes.parseLong(offset + VALUE));
    }

    @Override
    public void setValue(int value) {
        withLock(() -> bytes.append(offset + VALUE, value, DIGITS));
    }

    @Override
    public int getVolatileValue() {
        return getValue();
    }

    @Override
    public void setOrderedValue(int value) {
        setValue(value);
    }

    @Override
    public int addValue(int delta) {
        return withLock(() -> {
            long value = bytes.parseLong(offset + VALUE) + delta;
            bytes.append(offset + VALUE, value, DIGITS);
            return (int) value;
        });
    }

    @Override
    public int addAtomicValue(int delta) {
        return addValue(delta);
    }

    @Override
    public boolean compareAndSwapValue(int expected, int value) {
        return withLock(() -> {
            if (bytes.parseLong(offset + VALUE) == expected) {
                bytes.append(offset + VALUE, value, DIGITS);
                return true;
            }
            return false;
        });
    }

    @Override
<<<<<<< HEAD
    public boolean tryLockValue() {
        return false;
    }

    @Override
    public boolean tryLockNanosValue(long nanos) {
        return false;
    }

    @Override
    public void busyLockValue() throws InterruptedException, IllegalStateException {
        throw new UnsupportedOperationException("todo");
    }

    @Override
    public void unlockValue() throws IllegalMonitorStateException {
        throw new UnsupportedOperationException("todo");
    }

    @Override
    public void bytes(Bytes bytes, long offset, long length) {
=======
    public void bytesStore(BytesStore bytes, long offset, long length) {
>>>>>>> d5c74d2b
        if (length != template.length) throw new IllegalArgumentException();
        this.bytes = bytes;
        this.offset = offset;
    }

    @Override
    public BytesStore bytesStore() {
        return bytes;
    }

    @Override
    public long offset() {
        return offset;
    }

    @Override
    public long maxSize() {
        return template.length;
    }

    public static void write(Bytes bytes, int value) {
        long position = bytes.position();
        bytes.write(template);
        bytes.append(position+VALUE, value, DIGITS);
    }

    public String toString() { return "value: "+getValue(); }
}<|MERGE_RESOLUTION|>--- conflicted
+++ resolved
@@ -77,31 +77,7 @@
     }
 
     @Override
-<<<<<<< HEAD
-    public boolean tryLockValue() {
-        return false;
-    }
-
-    @Override
-    public boolean tryLockNanosValue(long nanos) {
-        return false;
-    }
-
-    @Override
-    public void busyLockValue() throws InterruptedException, IllegalStateException {
-        throw new UnsupportedOperationException("todo");
-    }
-
-    @Override
-    public void unlockValue() throws IllegalMonitorStateException {
-        throw new UnsupportedOperationException("todo");
-    }
-
-    @Override
-    public void bytes(Bytes bytes, long offset, long length) {
-=======
     public void bytesStore(BytesStore bytes, long offset, long length) {
->>>>>>> d5c74d2b
         if (length != template.length) throw new IllegalArgumentException();
         this.bytes = bytes;
         this.offset = offset;
