--- conflicted
+++ resolved
@@ -36,17 +36,13 @@
                 <groupId>net.openhft</groupId>
                 <artifactId>third-party-bom</artifactId>
                 <type>pom</type>
-                <version>3.6.0</version>
+                <version>3.6.0-SNAPSHOT</version>
                 <scope>import</scope>
             </dependency>
             <dependency>
                 <groupId>net.openhft</groupId>
                 <artifactId>chronicle-bom</artifactId>
-<<<<<<< HEAD
-                <version>1.14.33</version>
-=======
                 <version>1.14.34</version>
->>>>>>> f37260a9
                 <type>pom</type>
                 <scope>import</scope>
             </dependency>
