--- conflicted
+++ resolved
@@ -25,11 +25,7 @@
     </parent>
     <modelVersion>4.0.0</modelVersion>
     <artifactId>chronicle-wire</artifactId>
-<<<<<<< HEAD
-    <version>1.16.java11-SNAPSHOT</version>
-=======
     <version>1.16.5-SNAPSHOT</version>
->>>>>>> 0137040d
     <name>OpenHFT/Chronicle-Wire</name>
     <description>Chronicle-Wire</description>
     <packaging>bundle</packaging>
@@ -54,11 +50,7 @@
             <dependency>
                 <groupId>net.openhft</groupId>
                 <artifactId>chronicle-bom</artifactId>
-<<<<<<< HEAD
-                <version>1.16.java11-SNAPSHOT</version>
-=======
                 <version>1.16.53</version>
->>>>>>> 0137040d
                 <type>pom</type>
                 <scope>import</scope>
             </dependency>
