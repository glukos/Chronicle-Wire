<?xml version="1.0" encoding="UTF-8"?>
<!--
  ~ Copyright 2014 Higher Frequency Trading
  ~
  ~ http://www.higherfrequencytrading.com
  ~
  ~ Licensed under the Apache License, Version 2.0 (the "License");
  ~ you may not use this file except in compliance with the License.
  ~ You may obtain a copy of the License at
  ~
  ~ http://www.apache.org/licenses/LICENSE-2.0
  ~
  ~ Unless required by applicable law or agreed to in writing, software
  ~ distributed under the License is distributed on an "AS IS" BASIS,
  ~ WITHOUT WARRANTIES OR CONDITIONS OF ANY KIND, either express or implied.
  ~ See the License for the specific language governing permissions and
  ~ limitations under the License.
  -->

<project xmlns="http://maven.apache.org/POM/4.0.0" xmlns:xsi="http://www.w3.org/2001/XMLSchema-instance"
         xsi:schemaLocation="http://maven.apache.org/POM/4.0.0 http://maven.apache.org/xsd/maven-4.0.0.xsd">

    <parent>
        <groupId>net.openhft</groupId>
        <artifactId>java-parent-pom</artifactId>
        <version>1.1.3</version>
        <relativePath/>
    </parent>

    <modelVersion>4.0.0</modelVersion>
    <artifactId>chronicle-wire</artifactId>
    <version>1.0.1-alpha-SNAPSHOT</version>
    <name>OpenHFT/Chronicle-Wire</name>
    <description>Chronicle-Wire</description>
    <packaging>bundle</packaging>

    <dependencyManagement>
        <dependencies>
            <dependency>
                <groupId>net.openhft</groupId>
                <artifactId>third-party-bom</artifactId>
                <type>pom</type>
                <version>3.4.8</version>
                <scope>import</scope>
            </dependency>

            <dependency>
                <groupId>net.openhft</groupId>
                <artifactId>chronicle-bytes</artifactId>
                <version>1.0.0-alpha-SNAPSHOT</version>
            </dependency>
        </dependencies>
    </dependencyManagement>
    <dependencies>

        <dependency>
            <groupId>net.openhft</groupId>
            <artifactId>chronicle-bytes</artifactId>
        </dependency>

        <dependency>
            <groupId>com.intellij</groupId>
            <artifactId>annotations</artifactId>
        </dependency>

        <!-- test dependencies -->

        <dependency>
            <groupId>junit</groupId>
            <artifactId>junit</artifactId>
            <scope>test</scope>
        </dependency>

        <dependency>
            <groupId>org.slf4j</groupId>
            <artifactId>slf4j-simple</artifactId>
            <scope>test</scope>
        </dependency>
    </dependencies>

    <build>
        <plugins>
            <plugin>
                <groupId>org.apache.maven.plugins</groupId>
                <artifactId>maven-scm-publish-plugin</artifactId>
                <configuration>
                    <checkoutDirectory>${project.build.directory}/scmpublish/javadoc
                    </checkoutDirectory>
                    <checkinComment>Publishing javadoc for ${project.artifactId}:${project.version}
                    </checkinComment>
                    <content>${project.reporting.outputDirectory}</content>
                    <skipDeletedFiles>true</skipDeletedFiles>
                    <pubScmUrl>scm:git:git@github.com:OpenHFT/Chronicle-Wire</pubScmUrl>
                    <scmBranch>gh-pages</scmBranch>
                </configuration>
            </plugin>

            <plugin>
                <groupId>org.apache.maven.plugins</groupId>
                <artifactId>maven-javadoc-plugin</artifactId>
                <configuration>
                    <links>
                        <link>http://openhft.github.io/Chronicle-Wire/apidocs/</link>
                    </links>
                </configuration>
            </plugin>

            <plugin>
                <groupId>org.apache.maven.plugins</groupId>
                <artifactId>maven-compiler-plugin</artifactId>
                <configuration>
                    <compilerArgument>-Xlint:deprecation</compilerArgument>
                    <source>1.8</source>
                    <target>1.8</target>
                    <encoding>UTF-8</encoding>
                </configuration>
            </plugin>
<<<<<<< HEAD

            <!--
                generate maven dependencies versions file that can be used later
                to install the right bundle in test phase.

                The file is:

                    target/classes/META-INF/maven/dependencies.properties
            -->
            <plugin>
                <groupId>org.apache.servicemix.tooling</groupId>
                <artifactId>depends-maven-plugin</artifactId>
                <executions>
                    <execution>
                        <id>generate-depends-file</id>
                        <goals>
                            <goal>generate-depends-file</goal>
                        </goals>
                    </execution>
                </executions>
            </plugin>
            <plugin>
                <groupId>org.apache.felix</groupId>
                <artifactId>maven-bundle-plugin</artifactId>
                <extensions>true</extensions>
                <configuration>
                    <instructions>                        
                        <Bundle-SymbolicName>${project.groupId}.${project.artifactId}</Bundle-SymbolicName>
                        <Bundle-Name>OpenHFT :: ${project.artifactId}</Bundle-Name>
                        <Bundle-Version>${project.version}</Bundle-Version>
                        <Export-Package>
                            net.openhft.chronicle.wire
                        </Export-Package>
                    </instructions>
                </configuration>
                <executions>
                    <!--
                      This execution makes sure that the manifest is available
                      when the tests are executed
                    -->
                    <execution>
                        <goals>
                            <goal>manifest</goal>
                        </goals>
                    </execution>
                </executions>
            </plugin>

=======
>>>>>>> 4ef64aa7
        </plugins>
    </build>

    <scm>
        <url>scm:git:git@github.com:OpenHFT/Chronicle-Wire.git</url>
        <connection>scm:git:git@github.com:OpenHFT/Chronicle-Wire.git</connection>
        <developerConnection>scm:git:git@github.com:OpenHFT/Chronicle-Wire.git</developerConnection>
        <tag>master</tag>
    </scm>

</project><|MERGE_RESOLUTION|>--- conflicted
+++ resolved
@@ -115,8 +115,6 @@
                     <encoding>UTF-8</encoding>
                 </configuration>
             </plugin>
-<<<<<<< HEAD
-
             <!--
                 generate maven dependencies versions file that can be used later
                 to install the right bundle in test phase.
@@ -163,9 +161,6 @@
                     </execution>
                 </executions>
             </plugin>
-
-=======
->>>>>>> 4ef64aa7
         </plugins>
     </build>
 
